# django.vaccinate

**This repository is currently a prototype / proof of concept**. This message will be removed should that no longer be true!

Project background: [Spinning up a new Django app to act as a backend for VaccinateCA](https://github.com/CAVaccineInventory/simonw-internal-blog/blob/main/2021-02/2021-02-23.md)

## Architectural principles for this app

- Write code (and issue comments and commit messages) with the expectation that the entire repository will be open to the public some day. So keep secrets out of the code, and don't be uncouth!
- As few moving parts as possible. Right now this means:
  - The app is written in Django
  - _All_ data is stored in PostgreSQL - even data that might be a better fit for a dedicated logging system or message queue. We'll adopt additional storage mechanisms only when PostgreSQL starts creaking at the seams.
- Django migrations are great. We use these enthusiastically, with a goal of making schema changes boring and common, not exciting and rare.

As a result, hosting this (or moving this to a different host) should be as easy as setting up a Django app with an attached PostgreSQL database.

## What this does so far

- SSO using Auth0 to sign users in with a Django user account
- Run tests in GitHub Actions CI using pytest-django
- Enforce Black code style in GitHub Actions
- Django ORM models for the new schema currently under discussion
- Populates the state and county tables with 50 states + every county in CA
- Configures Django Admin to run against those new models
- Continuous Deployment to a staging environment (temporarily hosted on Heroku)
- Imports existing location and reports data from Airtable
- Provides a `/api/submitReport` API that imitates the Netlify/Airtable one - [documentation here](docs/api.md)

For ongoing updates, see [simonw-internal-blog](https://github.com/CAVaccineInventory/simonw-internal-blog).

## What this will do

- API for the next call that a user should make
- Export options matching the public APIs we currently generate from Airtable
- I'm going to try setting up [django-reversion](https://github.com/etianen/django-reversion) to get full change history for those items

The [issues](https://github.com/CAVaccineInventory/django.vaccinate/issues) in this repo closely track upcoming work.

## Setting up a development environment

Check out the repository. Create a new Python virtual environment for it (I use `pipenv shell` to do this). Install the dependencies with `pip install -r requirements.txt`.

Set your environment variables, see *Configuration* section below.

`cd vaccinate` and then run the server with `./manage.py runserver 0.0.0.0:3000`

Visit it at `http://localhost:3000/` - it's important to use `localhost:3000` as that is the URL that is allow-listed for logins by the Auth0 configuration. Click "sign in" and sign in with an Auth0 account.

Once you have signed in and created an account you should grant yourself super-user access so you can use every feature of the admin site. You can do that by running the following:

    cd vaccinate
    ./manage.py shell
    >>> from django.contrib.auth.models import User
    >>> User.objects.all().update(is_superuser=True, is_staff=True)
    >>> <Ctrl+D> to exit

You'll also neet to run this command once or your static assets will 404:

    ./manage.py collectstatic

## Configuration

<<<<<<< HEAD
Running this requires some secrets in environment variables:
 - `SOCIAL_AUTH_AUTH0_SECRET` can be found in the [Auth0 application configuration page](https://manage.auth0.com/dashboard/us/vaccinateca/applications/7JMM4bb1eC7taGN1OlaLBIXJN1w42vac/settings).
 - `DJANGO_SECRET_KEY` can be any random string.  One way to generate one is via `python -c "import secrets; print(secrets.token_urlsafe())"`

I have a file called `env.sh` which I `source env.sh` when working on the project which looks like this:
=======
Running this requires environment variables. Create a file like this named  `.env`, which is loaded by Django:
>>>>>>> bf54c9f6

    SOCIAL_AUTH_AUTH0_SECRET="secret from the auth0 dashboard"
    DJANGO_SECRET_KEY="just a big random string"
    DJANGO_DEBUG=1

In development you will need to have a local PostgreSQL server running - I use PostgreSQL.app on my Mac for this.

Then create a database called `vaccinate` by running this in the terminal:

    createdb vaccinate

If your database has alternative connection details you can specify them using a `DATABASE_URL` environment variable of the format `postgres://USER:PASSWORD@HOST:PORT/NAME`.  You can place this in the `.env` file.

## Running the tests

To run the tests, change directory to the `vaccinate` folder and run `pytest`.

## Code formatting

This repository uses [Black](https://github.com/psf/black) and [isort](https://pycqa.github.io/isort/) to enforce coding style as part of the CI tests.

Run `black .` and `isort .` in the top-level directory to ensure your code is formatted correctly, then enjoy never having to think about how to best indent your Python code ever again.<|MERGE_RESOLUTION|>--- conflicted
+++ resolved
@@ -60,15 +60,12 @@
 
 ## Configuration
 
-<<<<<<< HEAD
 Running this requires some secrets in environment variables:
- - `SOCIAL_AUTH_AUTH0_SECRET` can be found in the [Auth0 application configuration page](https://manage.auth0.com/dashboard/us/vaccinateca/applications/7JMM4bb1eC7taGN1OlaLBIXJN1w42vac/settings).
- - `DJANGO_SECRET_KEY` can be any random string.  One way to generate one is via `python -c "import secrets; print(secrets.token_urlsafe())"`
 
-I have a file called `env.sh` which I `source env.sh` when working on the project which looks like this:
-=======
-Running this requires environment variables. Create a file like this named  `.env`, which is loaded by Django:
->>>>>>> bf54c9f6
+- `SOCIAL_AUTH_AUTH0_SECRET` can be found in the [Auth0 application configuration page](https://manage.auth0.com/dashboard/us/vaccinateca/applications/7JMM4bb1eC7taGN1OlaLBIXJN1w42vac/settings).
+- `DJANGO_SECRET_KEY` can be any random string.  One way to generate one is via `python -c "import secrets; print(secrets.token_urlsafe())"`
+
+Create a file like this named  `.env`, which is loaded by Django:
 
     SOCIAL_AUTH_AUTH0_SECRET="secret from the auth0 dashboard"
     DJANGO_SECRET_KEY="just a big random string"
