import json
import pathlib
import re
from typing import Callable, Dict, List, Optional

import beeline
import markdown
import reversion
from api.location_metrics import LocationMetricsReport
from bigmap.transform import source_to_location
from core import exporter
from core.import_utils import import_airtable_report
from core.models import (
    AvailabilityTag,
    ConcordanceIdentifier,
    County,
    ImportRun,
    Location,
    LocationType,
    Provider,
    ProviderType,
    SourceLocation,
    State,
)
from django.http import HttpRequest, JsonResponse
from django.http.response import HttpResponse
from django.shortcuts import render
from django.utils import timezone
from django.views.decorators.csrf import csrf_exempt
from mdx_urlize import UrlizeExtension
from pydantic import BaseModel, ValidationError, validator
<<<<<<< HEAD
from timezonefinder import TimezoneFinder
from vaccine_feed_ingest_schema.schema import ImportSourceLocation, Link
=======
from vaccine_feed_ingest_schema.schema import ImportSourceLocation
>>>>>>> dc9d221e

from .utils import (
    jwt_auth,
    log_api_requests,
    require_api_key,
    require_api_key_or_cookie_user,
)


@require_api_key
def verify_token(request):
    return JsonResponse(
        {
            "key_id": request.api_key.id,
            "last_seen_at": request.api_key.last_seen_at,
            "description": request.api_key.description,
        }
    )


class _LocationSharedValidators(BaseModel):
    # We use check_fields=Falsse because this class
    # is designed to be used as a subclass/mixin,
    # and without check_fields=False pydantic will
    # show an error because the validator refers
    # to a field not available on this class.
    @validator("state", check_fields=False)
    def state_must_exist(cls, value):
        try:
            return State.objects.get(abbreviation=value)
        except State.DoesNotExist:
            raise ValueError("State '{}' does not exist".format(value))

    @validator("county", check_fields=False)
    def set_county_to_null_if_it_does_not_exist(cls, value, values):
        try:
            return values["state"].counties.get(name=value)
        except County.DoesNotExist:
            return None

    @validator("location_type", check_fields=False)
    def location_type_must_exist(cls, value):
        try:
            return LocationType.objects.get(name=value)
        except LocationType.DoesNotExist:
            raise ValueError("LocationType '{}' does not exist".format(value))

    @validator("provider_type", check_fields=False)
    def provider_type_must_exist(cls, value):
        try:
            return ProviderType.objects.get(name=value)
        except ProviderType.DoesNotExist:
            raise ValueError("ProviderType '{}' does not exist".format(value))

    @validator("provider_name", check_fields=False)
    def provider_name_requires_provider_type(cls, value, values):
        assert values.get(
            "provider_type"
        ), "provider_type must be provided if provider_name is used"
        return value


class LocationValidator(_LocationSharedValidators):
    name: str
    state: str
    latitude: float
    longitude: float
    location_type: str
    import_ref: Optional[str]
    # All of these are optional:
    import_json: Optional[dict]
    phone_number: Optional[str]
    full_address: Optional[str]
    city: Optional[str]
    county: Optional[str]
    google_places_id: Optional[str]
    vaccinefinder_location_id: Optional[str]
    vaccinespotter_location_id: Optional[str]
    zip_code: Optional[str]
    hours: Optional[str]
    website: Optional[str]
    airtable_id: Optional[str]
    soft_deleted: Optional[bool]
    duplicate_of: Optional[str]
    preferred_contact_method: Optional[str]
    # Provider
    provider_type: Optional[str]
    provider_name: Optional[str]


@csrf_exempt
@log_api_requests
@require_api_key
@beeline.traced(name="import_locations")
def import_locations(request, on_request_logged):
    try:
        post_data = json.loads(request.body.decode("utf-8"))
    except ValueError as e:
        return JsonResponse({"error": str(e)}, status=400)
    added_locations = []
    updated_locations = []
    errors = []
    if isinstance(post_data, dict):
        post_data = [post_data]
    with reversion.create_revision():
        for location_json in post_data:
            try:
                with beeline.tracer(name="location_validator"):
                    location_data = LocationValidator(**location_json).dict()
                kwargs = dict(
                    name=location_data["name"],
                    latitude=location_data["latitude"],
                    longitude=location_data["longitude"],
                    state=location_data["state"],
                    location_type=location_data["location_type"],
                    import_json=location_data.get("import_json") or None,
                )
                if location_data.get("provider_type"):
                    kwargs["provider"] = Provider.objects.update_or_create(
                        name=location_data["provider_name"],
                        defaults={"provider_type": location_data["provider_type"]},
                    )[0]
                for key in (
                    "phone_number",
                    "full_address",
                    "city",
                    "county",
                    "google_places_id",
                    "vaccinefinder_location_id",
                    "vaccinespotter_location_id",
                    "zip_code",
                    "hours",
                    "website",
                    "preferred_contact_method",
                    "latitude",
                    "longitude",
                    "airtable_id",
                ):
                    kwargs[key] = location_data.get(key)
                kwargs["street_address"] = (kwargs["full_address"] or "").split(",")[0]
                # Handle lted and duplicate_of
                if location_data.get("soft_deleted"):
                    kwargs["soft_deleted"] = True
                if location_data.get("duplicate_of"):
                    try:
                        duplicate_location = Location.objects.get(
                            public_id=location_data["duplicate_of"]
                        )
                        kwargs["duplicate_of"] = duplicate_location
                    except Location.DoesNotExist:
                        errors.append(
                            (
                                location_json,
                                "Marked as duplicate of {} which does not exist".format(
                                    location_data["duplicate_of"]
                                ),
                            )
                        )
                        continue
                if location_json.get("import_ref"):
                    location, created = Location.objects.update_or_create(
                        import_ref=location_json["import_ref"], defaults=kwargs
                    )
                    if created:
                        added_locations.append(location)
                    else:
                        updated_locations.append(location)
                else:
                    location = Location.objects.create(**kwargs)
                    added_locations.append(location)
            except ValidationError as e:
                errors.append((location_json, e.errors()))
            reversion.set_comment(
                "/api/importLocations called with API key {}".format(
                    str(request.api_key)
                )
            )
    for location in added_locations:
        location.refresh_from_db()
    return JsonResponse(
        {
            "added": [location.public_id for location in added_locations],
            "updated": [location.public_id for location in updated_locations],
            "errors": errors,
        }
    )


@csrf_exempt
@log_api_requests
@require_api_key
def start_import_run(request, on_request_logged):
    if request.method == "POST":
        import_run = ImportRun.objects.create(api_key=request.api_key)
        return JsonResponse({"import_run_id": import_run.pk})
    else:
        return JsonResponse({"error": "POST required"}, status=400)


@csrf_exempt
@log_api_requests
@require_api_key
@beeline.traced(name="import_source_locations")
def import_source_locations(request, on_request_logged):
    if request.method != "POST":
        return JsonResponse({"error": "POST required"}, status=400)
    try:
        import_run = ImportRun.objects.get(id=request.GET.get("import_run_id", "0"))
    except ImportRun.DoesNotExist:
        return JsonResponse({"error": "?import_run_id=X is required"}, status=400)
    try:
        post_data = request.body.decode("utf-8")
        lines = post_data.split("\n")
<<<<<<< HEAD
        json_records = [json.loads(l) for l in lines if l.strip()]
=======
        records = [json.loads(line) for line in lines if line.strip()]
>>>>>>> dc9d221e
    except ValueError as e:
        return JsonResponse({"error": "JSON error: " + str(e)}, status=400)
    # Validate those JSON records
    errors = []
    records = []
    for json_record in json_records:
        try:
            record = ImportSourceLocation(**json_record)
            if (
                record.import_json.address is not None
                and record.import_json.address.state is None
            ):
                errors.append((json_record, "no state specified on address"))
            records.append(record)
        except ValidationError as e:
            errors.append((json_record, e.errors()))
    if errors:
        return JsonResponse({"errors": errors}, status=400)
    # All are valid, record them
    created = []
    updated = []
    for json_record, record in zip(json_records, records):
        matched_location = None
        if record.match is not None and record.match.action == "existing":
            matched_location = Location.objects.get(public_id=record.match.id)

        source_location, was_created = SourceLocation.objects.update_or_create(
            source_uid=record.source_uid,
            defaults={
                "source_name": record.source_name,
                "name": record.name,
                "latitude": record.latitude,
                "longitude": record.longitude,
                "import_json": json_record["import_json"],
                "import_run": import_run,
                "matched_location": matched_location,
                "last_imported_at": timezone.now(),
            },
        )

        import_json = record.import_json
        links = list(import_json.links) if import_json.links is not None else []
        # Always use the (source, id) as a concordance
        links.append(
            Link(authority=import_json.source.source, id=import_json.source.id)
        )

        for link in links:
            identifier, _ = ConcordanceIdentifier.objects.get_or_create(
                authority=link.authority, identifier=link.id
            )
            identifier.source_locations.add(source_location)

        if record.match is not None and record.match.action == "new":
            matched_location = build_location_from_source_location(source_location)

        if matched_location is not None:
            new_concordances = source_location.concordances.difference(
                matched_location.concordances.all()
            )
            matched_location.concordances.add(*new_concordances)

        if was_created:
            created.append(source_location.pk)
        else:
            updated.append(source_location.pk)
    return JsonResponse({"created": created, "updated": updated})


def build_location_from_source_location(source_location: SourceLocation):
    location_kwargs = source_to_location(source_location.import_json)
    if location_kwargs["state"] is not None:
        location_kwargs["state"] = State.objects.get(
            abbreviation=location_kwargs["state"].upper()
        )
    unknown_location_type = LocationType.objects.get(name="Unknown")

    location = Location.objects.create(
        location_type=unknown_location_type,
        import_run=source_location.import_run,
        **location_kwargs,
    )
    location.concordances.set(source_location.concordances.all())
    location.save()
    source_location.matched_location = location
    source_location.save()

    return location


@csrf_exempt
@log_api_requests
@require_api_key
@beeline.traced(name="import_reports")
def import_reports(request, on_request_logged):
    try:
        post_data = json.loads(request.body.decode("utf-8"))
    except ValueError as e:
        return JsonResponse({"error": str(e)}, status=400)
    if not isinstance(post_data, list) or any(
        not isinstance(p, dict) for p in post_data
    ):
        return JsonResponse(
            {"error": "POST body should be a JSON list of dictionaries"}, status=400
        )
    availability_tags = AvailabilityTag.objects.all()
    added = []
    updated = []
    errors = []

    for report in post_data:
        try:
            report_obj, created = import_airtable_report(report, availability_tags)
            if created:
                added.append(report_obj.public_id)
            else:
                updated.append(report_obj.public_id)
        except (KeyError, AssertionError) as e:
            errors.append((report["airtable_id"], str(e)))
            continue

    return JsonResponse(
        {
            "added": added,
            "updated": updated,
            "errors": errors,
        }
    )


def location_types(request):
    return JsonResponse(
        {"location_types": list(LocationType.objects.values_list("name", flat=True))}
    )


def provider_types(request):
    return JsonResponse(
        {"provider_types": list(ProviderType.objects.values_list("name", flat=True))}
    )


def availability_tags(request):
    return JsonResponse(
        {
            "availability_tags": list(
                AvailabilityTag.objects.filter(disabled=False).values(
                    "slug", "name", "group", "notes", "previous_names"
                )
            )
        }
    )


def counties(request, state_abbreviation):
    try:
        state = State.objects.get(abbreviation=state_abbreviation)
    except State.DoesNotExist:
        return JsonResponse({"error": "Unknown state"}, status=404)
    return JsonResponse(
        {
            "state_name": state.name,
            "state_abbreviation": state.abbreviation,
            "state_fips_code": state.fips_code,
            "counties": [
                {
                    "county_name": county.name,
                    "county_fips_code": county.fips_code,
                }
                for county in state.counties.order_by("name")
            ],
        }
    )


def api_debug_view(
    api_path,
    use_jwt=True,
    body_textarea=False,
    docs=None,
    default_body=None,
    textarea_placeholder=None,
    querystring_fields=None,
):
    def debug_view(request):
        api_key = None
        if request.user.is_authenticated:
            api_key = request.user.api_keys.order_by("-last_seen_at").first()
        return render(
            request,
            "api/api_debug.html",
            {
                "use_jwt": use_jwt,
                "jwt": request.session["jwt"] if "jwt" in request.session else "",
                "api_key": api_key,
                "api_path": api_path,
                "body_textarea": body_textarea,
                "textarea_placeholder": textarea_placeholder,
                "querystring_fields": querystring_fields,
                "default_body": default_body,
                "docs": docs,
            },
        )

    return debug_view


def api_docs(request):
    content = (
        pathlib.Path(__file__).parent.parent.parent / "docs" / "api.md"
    ).read_text()
    # Remove first line (header)
    lines = content.split("\n")
    content = "\n".join(lines[1:]).strip()
    # Replace https://vial-staging.calltheshots.us/ with our current hostname
    content = content.replace(
        "https://vial-staging.calltheshots.us/", request.build_absolute_uri("/")
    )
    md = markdown.Markdown(
        extensions=["toc", "fenced_code", UrlizeExtension()], output_format="html5"
    )
    html = md.convert(content)
    return render(
        request,
        "api/api_docs.html",
        {
            "content": html,
            "toc": md.toc,
        },
    )


@csrf_exempt
@beeline.traced(name="api_export")
def api_export(request):
    if request.method != "POST":
        return JsonResponse(
            {"error": "Must be a POST"},
            status=400,
        )
    if not exporter.api_export():
        return JsonResponse(
            {"error": "Failed to write one or more endpoints; check Sentry"},
            status=500,
        )
    return JsonResponse({"ok": 1})


def api_export_preview_locations(request):
    # Show a preview of the export API for a subset of locations
    location_ids = request.GET.getlist("id")
    with exporter.dataset() as ds:
        if location_ids:
            ds.locations = ds.locations.filter(public_id__in=location_ids)
        else:
            ds.locations = ds.locations.exclude(dn_latest_non_skip_report=None)[:10]
        api = exporter.V1(ds)
        return JsonResponse(api.metadata_wrap(api.get_locations()))


def api_export_preview_providers(request):
    # Show a preview of the export API for a subset of locations
    provider_ids = request.GET.getlist("id")
    with exporter.dataset() as ds:
        if provider_ids:
            ds.providers = ds.providers.filter(public_id__in=provider_ids)
        api = exporter.V1(ds)
        return JsonResponse(api.metadata_wrap(api.get_providers()))


@csrf_exempt
@beeline.traced(name="location_metrics")
def location_metrics(request):
    return LocationMetricsReport().serve()


class UpdateLocationsFieldsValidator(_LocationSharedValidators):
    name: Optional[str]
    state: Optional[str]
    latitude: Optional[float]
    longitude: Optional[float]
    location_type: Optional[str]
    phone_number: Optional[str]
    full_address: Optional[str]
    city: Optional[str]
    county: Optional[str]
    google_places_id: Optional[str]
    vaccinefinder_location_id: Optional[str]
    vaccinespotter_location_id: Optional[str]
    zip_code: Optional[str]
    hours: Optional[str]
    website: Optional[str]
    preferred_contact_method: Optional[str]
    provider_type: Optional[str]
    provider_name: Optional[str]


class UpdateLocationsValidator(BaseModel):
    update: Dict[str, UpdateLocationsFieldsValidator]
    revision_comment: Optional[str]

    @validator("update")
    def check_update(cls, v):
        # Every key should correspond to an existing location
        location_ids = set(v.keys())
        found = set(
            Location.objects.filter(public_id__in=location_ids).values_list(
                "public_id", flat=True
            )
        )
        assert location_ids.issubset(found), "Invalid location IDs: {}".format(
            ", ".join(location_ids - found)
        )
        return v


@csrf_exempt
@log_api_requests
@require_api_key
@beeline.traced(name="update_locations")
def update_locations(request, on_request_logged):
    try:
        post_data = json.loads(request.body.decode("utf-8"))
    except ValueError as e:
        return JsonResponse({"error": str(e)}, status=400)

    try:
        data = UpdateLocationsValidator(**post_data)
    except ValidationError as e:
        return JsonResponse({"error": e.errors()}, status=400)

    updates = data.dict(exclude_unset=True)["update"]
    updated = []

    with reversion.create_revision():
        for location_id, fields in updates.items():
            location = Location.objects.get(public_id=location_id)
            for key, value in fields.items():
                if key == "provider_type":
                    continue
                elif key == "provider_name":
                    location.provider = Provider.objects.update_or_create(
                        name=fields["provider_name"],
                        defaults={"provider_type": fields["provider_type"]},
                    )[0]
                else:
                    setattr(location, key, value)
            location.save()
            updated.append(location.public_id)
        comment = data.revision_comment or "/api/updateLocations"
        reversion.set_comment("{} by {}".format(comment, request.api_key))

    return JsonResponse({"updated": updated}, status=200)


idref_re = re.compile("[a-zA-Z0-9_-]+:.*")


class UpdateLocationConcordancesFieldsValidator(BaseModel):
    add: Optional[List[str]]
    remove: Optional[List[str]]

    @validator("add")
    def check_add(cls, idrefs):
        bad = [idref for idref in idrefs if not idref_re.match(idref)]
        assert (
            not bad
        ), "Invalid references: {} - should be 'authority:identifier'".format(bad)
        return idrefs

    @validator("remove")
    def check_remove(cls, idrefs):
        return cls.check_add(idrefs)


class UpdateLocationConcordancesValidator(BaseModel):
    update: Dict[str, UpdateLocationConcordancesFieldsValidator]

    @validator("update")
    def check_update(cls, v):
        # Every key should correspond to an existing location
        location_ids = set(v.keys())
        found = set(
            Location.objects.filter(public_id__in=location_ids).values_list(
                "public_id", flat=True
            )
        )
        assert location_ids.issubset(found), "Invalid location IDs: {}".format(
            ", ".join(location_ids - found)
        )
        return v


@csrf_exempt
@log_api_requests
@require_api_key_or_cookie_user
@beeline.traced(name="update_location_concordances")
def update_location_concordances(request, on_request_logged):
    try:
        post_data = json.loads(request.body.decode("utf-8"))
    except ValueError as e:
        return JsonResponse({"error": str(e)}, status=400)

    try:
        data = UpdateLocationConcordancesValidator(**post_data)
    except ValidationError as e:
        return JsonResponse({"error": e.errors()}, status=400)

    update = data.dict(exclude_unset=True)["update"]
    updated = []
    for location_id, updates in update.items():
        location = Location.objects.get(public_id=location_id)
        for idref in updates.get("add") or []:
            location.concordances.add(ConcordanceIdentifier.for_idref(idref))
        # Removing is more efficient:
        for idref in updates.get("remove") or []:
            authority, identifier = idref.split(":", 1)
            ConcordanceIdentifier.locations.through.objects.filter(
                location=location,
                concordanceidentifier__identifier=identifier,
                concordanceidentifier__authority=authority,
            ).delete()
        if updates.get("add") or updates.get("remove"):
            updated.append(location_id)

    # Garbage collection: delete any ConcordanceIdentifier
    # that no loger have locations or source_locations
    deleted_count = ConcordanceIdentifier.objects.filter(
        locations__isnull=True, source_locations__isnull=True
    ).delete()[0]
    return JsonResponse(
        {"updated": updated, "deleted_concordance_identifiers": deleted_count}
    )


def location_concordances(request, public_id):
    try:
        location = Location.objects.filter(soft_deleted=False).get(public_id=public_id)
    except Location.DoesNotExist:
        return JsonResponse({"error": "Location does not exist"}, status=404)
    return JsonResponse({"concordances": [str(c) for c in location.concordances.all()]})


class UpdateSourceLocationMatchValidator(BaseModel):
    source_location: str
    location: str

    @validator("source_location")
    def source_location_must_exist(cls, value):
        if value.isdigit():
            kwargs = {"pk": value}
        else:
            kwargs = {"source_uid": value}
        try:
            return SourceLocation.objects.get(**kwargs)
        except SourceLocation.DoesNotExist:
            raise ValueError("Location '{}' does not exist".format(value))

    @validator("location")
    def location_must_exist(cls, value):
        if value.isdigit():
            kwargs = {"pk": value}
        else:
            kwargs = {"public_id": value}
        try:
            return Location.objects.get(**kwargs)
        except Location.DoesNotExist:
            raise ValueError("Source location '{}' does not exist".format(value))


@log_api_requests
@beeline.traced("update_source_location_match")
@jwt_auth(
    allow_session_auth=False,
    allow_internal_api_key=True,
    required_permissions=["write:locations"],
)
@csrf_exempt
def update_source_location_match(
    request: HttpRequest, on_request_logged: Callable
) -> HttpResponse:
    try:
        post_data = json.loads(request.body.decode("utf-8"))
    except ValueError as e:
        return JsonResponse({"error": str(e)}, status=400)

    try:
        data = UpdateSourceLocationMatchValidator(**post_data)
    except ValidationError as e:
        return JsonResponse({"error": e.errors()}, status=400)

    source_location = data.source_location
    location = data.location

    old_matched_location = source_location.matched_location  # type:ignore[attr-defined]

    source_location.matched_location = location  # type:ignore[attr-defined]
    source_location.save()  # type:ignore[attr-defined]

    # Record the history record
    kwargs = {
        "old_match_location": old_matched_location,
        "new_match_location": location,
    }
    if hasattr(request, "reporter"):
        kwargs["reporter"] = request.reporter  # type:ignore[attr-defined]
    else:
        kwargs["api_key"] = request.api_key  # type:ignore[attr-defined]
    source_location.source_location_match_history.create(  # type:ignore[attr-defined]
        **kwargs
    )

    return JsonResponse(
        {
            "matched": {
                "location": {
                    "id": location.public_id,  # type:ignore[attr-defined]
                    "name": location.name,  # type:ignore[attr-defined]
                },
                "source_location": {
                    "source_uid": source_location.source_uid,  # type:ignore[attr-defined]
                    "name": source_location.name,  # type:ignore[attr-defined]
                },
            }
        }
    )<|MERGE_RESOLUTION|>--- conflicted
+++ resolved
@@ -29,12 +29,8 @@
 from django.views.decorators.csrf import csrf_exempt
 from mdx_urlize import UrlizeExtension
 from pydantic import BaseModel, ValidationError, validator
-<<<<<<< HEAD
 from timezonefinder import TimezoneFinder
 from vaccine_feed_ingest_schema.schema import ImportSourceLocation, Link
-=======
-from vaccine_feed_ingest_schema.schema import ImportSourceLocation
->>>>>>> dc9d221e
 
 from .utils import (
     jwt_auth,
@@ -248,11 +244,7 @@
     try:
         post_data = request.body.decode("utf-8")
         lines = post_data.split("\n")
-<<<<<<< HEAD
         json_records = [json.loads(l) for l in lines if l.strip()]
-=======
-        records = [json.loads(line) for line in lines if line.strip()]
->>>>>>> dc9d221e
     except ValueError as e:
         return JsonResponse({"error": "JSON error: " + str(e)}, status=400)
     # Validate those JSON records
