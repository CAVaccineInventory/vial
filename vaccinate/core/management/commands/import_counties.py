import csv
import io

import requests
from core.models import County, State
<<<<<<< HEAD
from django.core.management.base import BaseCommand
=======
from django.core.management.base import BaseCommand, CommandError
from django.db import transaction
>>>>>>> 8e8bfb7c


class Command(BaseCommand):
    @transaction.atomic
    def handle(self, *args, **options):
        counties_url = "https://us-counties.datasette.io/counties/county_fips.csv?_stream=on&_size=max"
        # Bulk load all states
        states = {state.abbreviation: state for state in State.objects.all()}
        # Load all fips codes we've seen before so we can skip them
        existing_county_fips_codes = {
            str(fips)
            for fips in County.objects.select_for_update().values_list(
                "fips_code", flat=True
            )
        }
        s = io.StringIO(requests.get(counties_url, timeout=10).text)
        to_create = []
        for county in csv.DictReader(s):
            if str(county["county_fips"]) in existing_county_fips_codes:
                continue
            if county["state"] not in states:
                print(
                    "Skipping {}, state = {}".format(
                        county["county_name"], county["state"]
                    )
                )
                continue
            to_create.append(
                County(
                    fips_code=county["county_fips"],
                    name=county["county_name"],
                    state=states[county["state"]],
                )
            )
        County.objects.bulk_create(to_create)<|MERGE_RESOLUTION|>--- conflicted
+++ resolved
@@ -3,12 +3,8 @@
 
 import requests
 from core.models import County, State
-<<<<<<< HEAD
 from django.core.management.base import BaseCommand
-=======
-from django.core.management.base import BaseCommand, CommandError
 from django.db import transaction
->>>>>>> 8e8bfb7c
 
 
 class Command(BaseCommand):
