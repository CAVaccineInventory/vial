import json

from django.conf import settings
from django.contrib import admin, messages
from django.contrib.admin.models import LogEntry
from django.db.models import Count, Exists, Max, Min, OuterRef, Q, TextField
from django.db.models.query import QuerySet
from django.forms import Textarea
from django.http import HttpRequest, HttpResponseNotAllowed, HttpResponseRedirect
from django.template.loader import render_to_string
from django.urls import reverse
from django.utils import dateformat, timezone
from django.utils.html import escape, format_html
from django.utils.safestring import mark_safe
from django.utils.text import Truncator
from reversion.models import Revision, Version
from reversion_compare.admin import CompareVersionAdmin

from .admin_actions import export_as_csv_action
from .admin_filters import DateYesterdayFieldListFilter, make_csv_filter
from .models import (
    AppointmentTag,
    AvailabilityTag,
    CallRequest,
    CallRequestReason,
    CompletedLocationMerge,
    ConcordanceIdentifier,
    County,
    EvaReport,
    ImportRun,
    Location,
    LocationReviewNote,
    LocationReviewTag,
    LocationType,
    Provider,
    ProviderPhase,
    ProviderType,
    Report,
    Reporter,
    ReportReviewNote,
    ReportReviewTag,
    SourceLocation,
    SourceLocationMatchHistory,
    State,
    Task,
    TaskType,
)

# Simple models first
for model in (LocationType, ProviderType, ProviderPhase, TaskType):
    admin.site.register(
        model, actions=[export_as_csv_action()], search_fields=("name",)
    )


@admin.register(ImportRun)
class ImportRunAdmin(admin.ModelAdmin):
    list_display = ("created_at", "api_key", "source_locations")

    def get_queryset(self, request):
        qs = super().get_queryset(request)
        return qs.select_related("api_key").annotate(
            source_locations_count=Count("imported_source_locations")
        )

    def source_locations(self, obj):
        return obj.source_locations_count

    source_locations.admin_order_field = (  # type:ignore[attr-defined]
        "source_locations_count"
    )

    def has_add_permission(self, request, obj=None):
        return False

    def has_change_permission(self, request, obj=None):
        return False

    def has_delete_permission(self, request, obj=None):
        return False


@admin.register(ConcordanceIdentifier)
class ConcordanceIdentifierAdmin(admin.ModelAdmin):
    search_fields = ("identifier",)
    list_display = (
        "authority",
        "identifier",
        "locations_summary",
        "source_locations_summary",
    )
    list_display_links = ("authority", "identifier")
    list_filter = ("authority",)
    raw_id_fields = ("locations", "source_locations")

    def get_queryset(self, request):
        qs = super().get_queryset(request)
        return qs.prefetch_related("locations", "source_locations")

    def locations_summary(self, obj):
        return mark_safe(
            "<br>".join(
                '<a href="/admin/core/location/{}/change/">{}</a>'.format(
                    location.pk, escape(location.name)
                )
                for location in obj.locations.all()
            )
        )

    def source_locations_summary(self, obj):
        return mark_safe(
            "<br>".join(
                '<a href="/admin/core/sourcelocation/{}/change/">{}</a>'.format(
                    location.pk, escape(location.name)
                )
                for location in obj.source_locations.all()
            )
        )

    def get_readonly_fields(self, request, obj=None):
        if obj is not None:
            return ("created_at", "authority", "identifier")
        return ["created_at"]

    def has_delete_permission(self, request, obj=None):
        return False


@admin.register(SourceLocation)
class SourceLocationAdmin(admin.ModelAdmin):
    list_display = (
        "source_uid",
        "source_name",
        "name",
        "latitude",
        "longitude",
        "import_run",
        "last_imported_at",
    )
    readonly_fields = ("concordances_summary",)
    raw_id_fields = ("matched_location",)

    def has_add_permission(self, request, obj=None):
        return False

    def has_change_permission(self, request, obj=None):
        return False

    def has_delete_permission(self, request, obj=None):
        return False

    def concordances_summary(self, obj):
        bits = []
        for concordance in obj.concordances.all():
            bits.append(
                '<p><a href="/admin/core/concordanceidentifier/{}/change/">{}</a></p>'.format(
                    concordance.pk,
                    escape(str(concordance)),
                )
            )
        return mark_safe("\n".join(bits))


class DynamicListDisplayMixin:
    def get_list_display(self, request):
        list_display = list(self.list_display)
        if "_extra" in request.GET:
            request.GET = request.GET.copy()
            extras = request.GET.getlist("_extra")
            list_display += extras
            request.GET.pop("_extra")
        return list_display


@admin.register(State)
class StateAdmin(admin.ModelAdmin):
    search_fields = ("name",)
    list_display = ("name", "abbreviation", "fips_code")
    ordering = ("name",)
    actions = [export_as_csv_action()]


@admin.register(Provider)
class ProviderAdmin(DynamicListDisplayMixin, CompareVersionAdmin):
    save_on_top = True
    search_fields = ("name",)
    list_display = (
        "public_id",
        "name",
        "provider_type",
        "current_phases",
        "main_url",
        "contact_phone_number",
    )
    list_display_links = ("public_id", "name")
    actions = [export_as_csv_action()]
    autocomplete_fields = ("phases",)
    fieldsets = (
        (
            None,
            {
                "fields": (
                    "public_id",
                    "name",
                    "provider_type",
                    "contact_phone_number",
                    "internal_contact_instructions",
                )
            },
        ),
        (
            "Public data",
            {
                "fields": (
                    "last_updated",
                    "phases",
                    "public_notes",
                    "main_url",
                    "vaccine_info_url",
                    "vaccine_locations_url",
                    "appointments_url",
                )
            },
        ),
        (
            "Identifiers",
            {
                "classes": ("collapse",),
                "fields": (
                    "airtable_id",
                    "import_json",
                ),
            },
        ),
    )
    readonly_fields = ("public_id",)

    def get_queryset(self, request):
        qs = super().get_queryset(request)
        return qs.prefetch_related("phases")

    def current_phases(self, obj):
        return [phase.name for phase in obj.phases.all()]


@admin.register(County)
class CountyAdmin(DynamicListDisplayMixin, CompareVersionAdmin):
    save_on_top = True
    search_fields = ("name",)
    list_display = (
        "name",
        "state",
        "vaccine_info_url",
        "short_public_notes",
        "age_floor_without_restrictions",
        "fips_code",
    )
    list_filter = ("state",)
    fieldsets = (
        (
            None,
            {
                "fields": (
                    "name",
                    "state",
                    "population",
                    "internal_notes",
                    "fips_code",
                )
            },
        ),
        (
            "Public data",
            {
                "fields": (
                    "age_floor_without_restrictions",
                    "public_notes",
                    "hotline_phone_number",
                    "vaccine_info_url",
                    "vaccine_locations_url",
                    "vaccine_reservations_url",
                    "vaccine_data_url",
                    "vaccine_arcgis_url",
                    "vaccine_dashboard_url",
                )
            },
        ),
        (
            "Social / engagement",
            {
                "fields": (
                    "facebook_page",
                    "twitter_page",
                    "official_volunteering_url",
                )
            },
        ),
        ("Identifiers", {"classes": ("collapse",), "fields": ("airtable_id",)}),
    )
    readonly_fields = ("fips_code", "name", "state", "airtable_id", "population")
    ordering = ("name",)
    actions = [export_as_csv_action()]

    def short_public_notes(self, obj):
        return (
            obj.public_notes
            if (obj.public_notes is None or len(obj.public_notes) < 50)
            else (obj.public_notes[:47] + "..")
        )

    short_public_notes.short_description = "Public Notes"  # type:ignore[attr-defined]


def make_call_request_queue_action(reason: str):
    def add_to_call_request_queue(
        modeladmin: LocationAdmin, request: HttpRequest, queryset: QuerySet[Location]
    ):
        # We have to flatten this into IDs to make insert able to deal
        # -- it may have GROUP BY, which makes us unable to SELECT FOR
        # UPDATE it.
        queryset = Location.objects.filter(id__in=[loc.id for loc in queryset])
        inserted = CallRequest.insert(queryset, reason)

        message = "Added {} location{} to queue with reason: {}".format(
            len(inserted), "s" if len(inserted) == 1 else "", reason
        )
        if len(inserted) < queryset.count():
            skipped = queryset.count() - len(inserted)
            message += ". Skipped {} location{}".format(
                skipped, "s" if skipped != 1 else ""
            )
        messages.success(request, message)

    return add_to_call_request_queue


class LocationInQueueFilter(admin.SimpleListFilter):
    title = "Currently queued"
    parameter_name = "currently_queued"

    def lookups(self, request, model_admin):
        return (
            ("no", "No"),
            ("yes", "Yes"),
        )

    def queryset(self, request, queryset):
        if self.value() == "yes":
            return queryset.filter(
                Exists(
                    CallRequest.objects.filter(location=OuterRef("pk"), completed=False)
                ),
            )
        if self.value() == "no":
            return queryset.filter(
                ~Exists(
                    CallRequest.objects.filter(location=OuterRef("pk"), completed=False)
                ),
            )


class ClaimFilter(admin.SimpleListFilter):
    title = "Claim status"

    parameter_name = "claim_status"

    def lookups(self, request, model_admin):
        return (
            ("you", "Claimed by you"),
            ("anyone", "Claimed by anyone"),
            ("unclaimed", "Unclaimed"),
        )

    def queryset(self, request, queryset):
        if self.value() == "you":
            return queryset.filter(claimed_by=request.user)
        elif self.value() == "anyone":
            return queryset.exclude(claimed_by=None)
        elif self.value() == "unclaimed":
            return queryset.filter(claimed_by=None)


class SoftDeletedFilter(admin.SimpleListFilter):
    title = "soft deleted"

    parameter_name = "soft_deleted"

    def lookups(self, request, model_admin):
        return (
            (None, "Not deleted"),
            ("deleted", "Deleted"),
            ("all", "All"),
        )

    def choices(self, cl):
        for lookup, title in self.lookup_choices:
            yield {
                "selected": self.value() == lookup,
                "query_string": cl.get_query_string(
                    {
                        self.parameter_name: lookup,
                    },
                    [],
                ),
                "display": title,
            }

    def queryset(self, request, queryset):
        if self.value() is None:
            return queryset.filter(soft_deleted=False)
        elif self.value() == "all":
            return queryset
        elif self.value() == "deleted":
            return queryset.filter(soft_deleted=True)


def claim_objects(modeladmin, request, queryset, object_name):
    count = queryset.update(claimed_by=request.user, claimed_at=timezone.now())
    messages.success(
        request,
        f"You claimed {count} {object_name}{'s' if count != 1 else ''}",
    )


def unclaim_objects_you_have_claimed(modeladmin, request, queryset, object_name):
    count = queryset.filter(claimed_by=request.user).update(
        claimed_by=None, claimed_at=None
    )
    messages.success(
        request,
        f"You unclaimed {count} {object_name}{'s' if count != 1 else ''}",
    )


@admin.register(LocationReviewTag)
class LocationReviewTagAdmin(admin.ModelAdmin):
    search_fields = ("tag",)


@admin.register(LocationReviewNote)
class LocationReviewNoteAdmin(admin.ModelAdmin):
    list_display_links = None
    list_display = (
        "created_at",
        "author",
        "location_summary",
        "note_tags",
        "note",
    )
    readonly_fields = ("created_at", "author", "tags")
    ordering = ("-created_at",)

    def get_actions(self, request):
        return []

    def queryset(self, request, queryset):
        return queryset.select_related("location__created_by")

    def location_summary(self, obj):
        return mark_safe(
            f"""<strong>Location <a href=\"/admin/core/location/{obj.location.id}/change/\">{obj.location.public_id}</a></strong>
            <br>by {escape(obj.location.created_by)}</br>
            on {dateformat.format(
                    timezone.localtime(obj.location.created_at), "jS M Y g:i:s A e"
                )}
            <br>On <a href="/admin/core/location/{obj.location.id}/change/">{obj.location.name}</a>
            """
        )

    def note_tags(self, obj):
        return ", ".join([t.tag for t in obj.tags.all()])

    def has_add_permission(self, request):
        return False

    def has_change_permission(self, request, obj=None):
        return False


@admin.register(Location)
class LocationAdmin(DynamicListDisplayMixin, CompareVersionAdmin):
    change_form_template = "admin/change_location.html"
    save_on_top = True
    autocomplete_fields = [
        "claimed_by",
    ]
    actions = [
        "claim_locations",
        "unclaim_locations_you_have_claimed",
        "bulk_approve_locations",
        export_as_csv_action(),
        export_as_csv_action(
            specific_columns={
                "Name": "name",
                "Phone number": "phone_number",
                "Website": "website",
                "Location ID": "public_id",
            },
            suffix="phone_website",
            description="Export CSV with phone and website info",
        ),
    ]
    fieldsets = (
        (
            None,
            {"fields": ("scooby_report_link",)},
        ),
        (
            "QA summary",
            {
                "fields": (
                    "is_pending_review",
                    "claimed_by",
                    "claimed_at",
                ),
            },
        ),
        (
            "Location Details",
            {
                "fields": (
                    "name",
                    "location_type",
                    "phone_number",
                    "full_address",
                    "street_address",
                    "city",
                    "state",
                    "zip_code",
                    "county",
                    "latitude",
                    "longitude",
                    "hours",
                    "website",
                    "preferred_contact_method",
                    "provider",
                )
            },
        ),
        ("Actions", {"fields": ("request_a_call",)}),
        ("Reports", {"fields": ("reports_history",)}),
        (
            "Advanced Actions",
            {
                "classes": ("collapse",),
                "fields": (
                    "do_not_call",
                    "do_not_call_reason",
                    "soft_deleted",
                    "soft_deleted_because",
                    "duplicate_of",
                ),
            },
        ),
        ("Identifiers", {"fields": ("public_id", "concordances_summary")}),
        (
            "Data Fields",
            {
                "classes": ("collapse",),
                "fields": (
                    "created_by",
                    "created_at",
                    "import_run",
                    "provenance",
                    "airtable_id",
                    "vaccinespotter_location_id",
                    "vaccinefinder_location_id",
                    "google_places_id",
                    "import_ref",
                    "import_json",
                    "dn_latest_report",
                    "dn_latest_report_including_pending",
                    "dn_latest_yes_report",
                    "dn_latest_skip_report",
                    "dn_latest_non_skip_report",
                    "dn_skip_report_count",
                    "dn_yes_report_count",
                    "appointments_walkins_last_updated_at",
                    "appointments_walkins_provenance_source_location",
                    "vaccines_offered_provenance_report",
                    "vaccines_offered_last_updated_at",
                    "vaccines_offered_provenance_source_location",
                    "appointments_walkins_provenance_report",
                ),
            },
        ),
        (
            "Matched source locations",
            {"classes": ("collapse",), "fields": ("matched_source_locations",)},
        ),
        (
            "Location data for debugging",
            {
                "classes": ("collapse",),
                "fields": (
                    "vaccines_offered",
                    "accepts_appointments",
                    "accepts_walkins",
                    "public_notes",
                    "internal_notes",
                ),
            },
        ),
    )
    deliberately_omitted_from_fieldsets = ("point",)

    def matched_source_locations(self, obj):
        return mark_safe(
            "".join(
                '<p><a href="/admin/core/sourcelocation/{}/change/">{}:{} {}</a></p>'.format(
                    source_location.pk,
                    source_location.source_uid,
                    source_location.source_name,
                    source_location.name,
                )
                for source_location in obj.matched_source_locations.all()
            )
        )

    def get_actions(self, request):
        actions = super().get_actions(request)
        actions.update(
            {
                "add_to_call_request_queue_{}".format(
                    reason.lower().replace(" ", "_")
                ): (
                    make_call_request_queue_action(reason),
                    "add_to_call_request_queue_{}".format(
                        reason.lower().replace(" ", "_")
                    ),
                    "Add to queue: {}".format(reason),
                )
                for reason in CallRequestReason.objects.values_list(
                    "short_reason", flat=True
                )
            }
        )
        return actions

    def _reversion_revisionform_view(
        self, request, version, template_name, extra_context=None
    ):
        if request.method == "POST":
            return HttpResponseNotAllowed("This breaks VIAL, so we can't do it!")
        return super()._reversion_revisionform_view(
            request, version, template_name, extra_context
        )

    search_fields = (
        "name",
        "full_address",
        "public_id",
        "phone_number",
        "county__name",
    )
    list_display_links = None
    list_display = (
        "summary",
        "public_id",
        "times_reported",
        "scooby_report_link",
        "request_a_call",
        "is_pending_review",
        "claimed_by",
        "full_address",
        "state",
        "county",
        "preferred_contact_method",
        "location_type",
        "provider",
        "latest_non_skip_report_date",
        "dn_skip_report_count",
    )
    list_filter = (
        "is_pending_review",
        ClaimFilter,
        LocationInQueueFilter,
        SoftDeletedFilter,
        "do_not_call",
        "preferred_contact_method",
        "location_type",
        "state",
        "provider",
    )
    raw_id_fields = (
        "county",
        "provider",
        "duplicate_of",
        "appointments_walkins_provenance_source_location",
        "vaccines_offered_provenance_report",
        "vaccines_offered_provenance_source_location",
        "appointments_walkins_provenance_report",
    )
    readonly_fields = (
        "scooby_report_link",
        "created_at",
        "created_by",
        "request_a_call",
        "public_id",
        "airtable_id",
        "vaccinespotter_location_id",
        "vaccinefinder_location_id",
        "google_places_id",
        "import_json",
        "import_ref",
        "reports_history",
        "concordances_summary",
        "dn_latest_report",
        "dn_latest_report_including_pending",
        "dn_latest_yes_report",
        "dn_latest_skip_report",
        "dn_latest_non_skip_report",
        "dn_skip_report_count",
        "dn_yes_report_count",
        "matched_source_locations",
        "vaccines_offered",
        "accepts_appointments",
        "accepts_walkins",
        "public_notes",
<<<<<<< HEAD
        "claimed_at",
=======
        "appointments_walkins_provenance_source_location",
        "vaccines_offered_provenance_report",
        "vaccines_offered_provenance_source_location",
        "appointments_walkins_provenance_report",
        "appointments_walkins_last_updated_at",
        "vaccines_offered_last_updated_at",
>>>>>>> 0359ec1b
    )

    def claim_locations(self, request, queryset):
        claim_objects(self, request, queryset, object_name="location")

    def unclaim_locations_you_have_claimed(self, request, queryset):
        unclaim_objects_you_have_claimed(
            self, request, queryset, object_name="location"
        )

    def bulk_approve_locations(self, request, queryset):
        pending_review = queryset.filter(is_pending_review=True)
        count = pending_review.count()

        if count:
            approved = LocationReviewTag.objects.get(tag="Approved")

            for location in pending_review:
                note = location.location_review_notes.create(author=request.user)
                note.tags.add(approved)

            pending_review.update(is_pending_review=False)

        self.message_user(
            request,
            f"Approved {count} location{'s' if count != 1 else ''}",
            messages.SUCCESS,
        )

    def save_model(self, request, obj, form, change):
        if not change:
            obj.created_by = request.user
            obj.is_pending_review = request.user.groups.filter(
                name="WB Trainee"
            ).exists()
        if obj.claimed_by and "claimed_by" in form.changed_data:
            obj.claimed_at = timezone.now()

        # If the user toggled it to is_pending_review=False, record note
        marked_as_reviewed = (
            "is_pending_review" in form.changed_data and not obj.is_pending_review
        )
        if marked_as_reviewed:
            note = obj.location_review_notes.create(author=request.user)
            note.tags.add(LocationReviewTag.objects.get(tag="Approved"))

        super().save_model(request, obj, form, change)

    def summary(self, obj):
        html = (
            '<a href="/admin/core/location/{}/change/"><strong>{}</strong></a>'.format(
                obj.id,
                escape(obj.name),
            )
        )
        if obj.do_not_call:
            html += "<br><strong>Do not call</strong>"
        if obj.do_not_call_reason:
            html += " " + obj.do_not_call_reason
        if obj.soft_deleted:
            html += '<br><strong style="color: red">Soft deleted</strong>'
        return mark_safe(html)

    summary.admin_order_field = "name"  # type:ignore[attr-defined]

    def request_a_call(self, obj):
        return mark_safe(
            '<strong><a href="/admin/core/callrequest/add/?location={}" target="_blank">Request a call</a></strong>'.format(
                obj.id
            )
        )

    def scooby_report_link(self, obj):
        if settings.SCOOBY_URL:
            return mark_safe(
                '<a href="{}?location_id={}" target="_blank"><span class="primary-button">File report</span></a>'.format(
                    settings.SCOOBY_URL, obj.public_id
                )
            )
        else:
            return ""

    def get_queryset(self, request):
        qs = super().get_queryset(request)
        return qs.select_related(
            "county", "state", "provider", "location_type", "dn_latest_non_skip_report"
        ).annotate(times_reported_count=Count("reports"))

    def times_reported(self, obj):
        return obj.times_reported_count

    times_reported.admin_order_field = (  # type:ignore[attr-defined]
        "times_reported_count"
    )

    def latest_non_skip_report_date(self, obj):
        if obj.dn_latest_non_skip_report:
            return obj.dn_latest_non_skip_report.created_at

    latest_non_skip_report_date.admin_order_field = (  # type:ignore[attr-defined]
        "dn_latest_non_skip_report__created_at"
    )

    def lookup_allowed(self, lookup, value):
        return True

    def reports_history(self, obj):
        return reports_history(obj)

    def concordances_summary(self, obj):
        bits = []
        for concordance in obj.concordances.all():
            bits.append(
                '<p data-idref="{}">{}: <a href="/admin/core/concordanceidentifier/{}/change/">{}</a></p>'.format(
                    escape(str(concordance)),
                    escape(concordance.authority),
                    concordance.pk,
                    escape(concordance.identifier),
                )
            )
        return mark_safe(
            '<div data-public-id="{}" data-authorities="{}" class="edit-concordances">'.format(
                escape(obj.public_id),
                escape(
                    json.dumps(
                        list(
                            ConcordanceIdentifier.objects.values_list(
                                "authority", flat=True
                            ).distinct()
                        )
                    )
                ),
            )
            + '<div class="existing-concordances">'
            + "\n".join(bits)
            + "</div></div>"
        )

    def change_view(self, request, object_id, form_url="", extra_context=None):
        extra_context = extra_context or {}
        extra_context["show_save_and_add_another"] = False
        extra_context[
            "your_pending_claimed_locations"
        ] = request.user.claimed_locations.filter(
            is_pending_review=True, soft_deleted=False
        ).count()
        return super().change_view(
            request,
            object_id,
            form_url,
            extra_context=extra_context,
        )

    def response_change(self, request, obj):
        res = super().response_change(request, obj)
        if "_review_next" in request.POST:
            next_to_review = (
                request.user.claimed_locations.filter(
                    is_pending_review=True, soft_deleted=False
                )
                .exclude(id=obj.id)
                .first()
            )
            if next_to_review:
                return HttpResponseRedirect(
                    "/admin/core/location/{}/change/".format(next_to_review.pk)
                )
        else:
            return res


class ReporterProviderFilter(admin.SimpleListFilter):
    title = "Provider"
    parameter_name = "provider"

    def lookups(self, request, model_admin):
        return (("auth0", "Auth0"), ("airtable", "Airtable"))

    def queryset(self, request, queryset):
        if self.value():
            return queryset.filter(external_id__startswith=self.value())
        else:
            return queryset


@admin.register(Reporter)
class ReporterAdmin(admin.ModelAdmin):
    search_fields = ("external_id", "display_name", "name", "email")
    list_display = (
        "__str__",
        "external_id",
        "name",
        "roles",
        "report_count",
        "latest_report",
    )
    list_filter = (
        ReporterProviderFilter,
        make_csv_filter(
            filter_title="Roles",
            filter_parameter_name="role",
            table="reporter",
            column="auth0_role_names",
        ),
    )
    actions = [export_as_csv_action()]

    def get_queryset(self, request):
        qs = super().get_queryset(request)
        return qs.annotate(
            reporter_report_count=Count("reports"),
            reporter_latest_report=Max("reports__created_at"),
        )

    def report_count(self, obj):
        return obj.reporter_report_count

    report_count.admin_order_field = (  # type:ignore[attr-defined]
        "reporter_report_count"
    )

    def latest_report(self, obj):
        return obj.reporter_latest_report

    latest_report.admin_order_field = (  # type:ignore[attr-defined]
        "reporter_latest_report"
    )

    def roles(self, obj):
        return [r.strip() for r in (obj.auth0_role_names or "").split(",")]

    readonly_fields = (
        "name",
        "external_id",
        "email",
        "auth0_role_names",
        "reporter_qa_summary",
    )

    def reporter_qa_summary(self, obj):
        return reporter_qa_summary(obj)

    reporter_qa_summary.short_description = (  # type:ignore[attr-defined]
        "Caller QA summary"
    )


@admin.register(AvailabilityTag)
class AvailabilityTagAdmin(DynamicListDisplayMixin, admin.ModelAdmin):
    search_fields = ("name",)
    list_display = ("name", "group", "notes", "slug", "disabled")
    list_filter = ("group", "disabled")
    actions = [export_as_csv_action()]


@admin.register(AppointmentTag)
class AppointmentTagAdmin(admin.ModelAdmin):
    search_fields = ("name",)
    list_display = ("name", "has_details")
    actions = [export_as_csv_action()]


class ReportReviewNoteInline(admin.StackedInline):
    model = ReportReviewNote
    extra = 1
    readonly_fields = ("created_at", "author")
    autocomplete_fields = ("tags",)

    def has_add_permission(self, request, obj):
        return True

    def has_change_permission(self, request, obj=None):
        return False


@admin.register(Report)
class ReportAdmin(DynamicListDisplayMixin, admin.ModelAdmin):
    save_on_top = True
    change_form_template = "admin/change_report.html"
    search_fields = (
        "public_id",
        "location__public_id",
        "location__name",
        "reported_by__external_id",
        "reported_by__email",
        "reported_by__name",
        "reported_by__display_name",
    )

    list_display = (
        "created_id_deleted",
        "location_link",
        "is_pending_review",
        "claimed_by",
        "availability",
        "public_notes",
        "internal_notes",
        "appointment_tag_and_scheduling",
        "reporter",
    )
    autocomplete_fields = ("availability_tags", "claimed_by")
    list_display_links = ("id", "created_at", "public_id")
    actions = [
        "claim_reports",
        "unclaim_reports_you_have_claimed",
        "bulk_approve_reports",
        export_as_csv_action(
            customize_queryset=lambda qs: qs.prefetch_related("availability_tags"),
            extra_columns=["availability_tags"],
            extra_columns_factory=lambda row: [
                ", ".join(t.name for t in row.availability_tags.all())
            ],
        ),
    ]
    raw_id_fields = ("location", "reported_by", "call_request")
    list_filter = (
        "is_pending_review",
        ClaimFilter,
        "report_source",
        ("created_at", DateYesterdayFieldListFilter),
        make_csv_filter(
            filter_title="Roles",
            filter_parameter_name="role",
            table="reporter",
            column="auth0_role_names",
            queryset_column="reported_by__auth0_role_names",
        ),
        "availability_tags",
        "appointment_tag",
        SoftDeletedFilter,
        ("airtable_json", admin.EmptyFieldListFilter),  # type:ignore[attr-defined]
    )
    ordering = ("-created_at",)

    formfield_overrides = {
        TextField: {"widget": Textarea(attrs={"rows": 4, "cols": 150})}
    }
    readonly_fields = (
        "location_link",
        "reporter",
        "county_summary",
        "created_at",
        "claimed_at",
        "created_at_utc",
        "originally_pending_review",
        "pending_review_because",
        "public_id",
        "airtable_id",
        "airtable_json",
        "reporter_qa_summary",
        "location_reports_history",
        "hours",
        "full_address",
        "website",
    )
    inlines = [ReportReviewNoteInline]
    deliberately_omitted_from_fieldsets = ("location", "reported_by")
    fieldsets = (
        (
            None,
            {
                "fields": (
                    "reporter",
                    "public_id",
                    "location_link",
                    "created_at",
                )
            },
        ),
        (
            "QA summary",
            {
                "fields": (
                    "originally_pending_review",
                    "is_pending_review",
                    "pending_review_because",
                    "claimed_by",
                    "claimed_at",
                ),
            },
        ),
        (
            "Report Details",
            {
                "fields": (
                    "availability_tags",
                    "public_notes",
                    "internal_notes",
                    "appointment_tag",
                    "appointment_details",
                    "call_request",
                    "report_source",
                    "reported_by",
                    "planned_closure",
                    "vaccines_offered",
                    "restriction_notes",
                ),
            },
        ),
        ("County summary", {"classes": ("collapse",), "fields": ("county_summary",)}),
        (
            "Location history",
            {
                "classes": ("collapse",),
                "fields": ("location_reports_history",),
            },
        ),
        (
            "Caller history",
            {
                "classes": ("collapse",),
                "fields": ("reporter_qa_summary",),
            },
        ),
        (
            "Report deletion",
            {
                "classes": ("collapse",),
                "fields": (
                    "soft_deleted",
                    "soft_deleted_because",
                ),
            },
        ),
        (
            "Identifiers",
            {
                "classes": ("collapse",),
                "fields": ("airtable_id", "airtable_json"),
            },
        ),
        (
            "Report data for debugging",
            {
                "classes": ("collapse",),
                "fields": (
                    "hours",
                    "full_address",
                    "website",
                ),
            },
        ),
    )

    def claim_reports(self, request, queryset):
        claim_objects(self, request, queryset, object_name="report")

    def unclaim_reports_you_have_claimed(self, request, queryset):
        unclaim_objects_you_have_claimed(self, request, queryset, object_name="report")

    def bulk_approve_reports(self, request, queryset):
        pending_review = queryset.filter(is_pending_review=True)
        count = pending_review.count()

        if count:
            approved = ReportReviewTag.objects.get(tag="Approved")

            for report in pending_review:
                note = report.review_notes.create(author=request.user)
                note.tags.add(approved)

            pending_review.update(is_pending_review=False)

        self.message_user(
            request,
            f"Approved {count} report{'s' if count != 1 else ''}",
            messages.SUCCESS,
        )

    def created_id_deleted(self, obj):
        date = (
            dateformat.format(timezone.localtime(obj.created_at), "j M g:iA e")
            .replace("PM", "pm")
            .replace("AM", "am")
            .replace(" ", "\u00a0")
        )
        html = format_html(
            '<a href="{}">{}<br><b>{}</b></a>',
            reverse("admin:core_report_change", args=(obj.id,)),
            date,
            obj.public_id,
        )

        if obj.soft_deleted:
            html += mark_safe('<br><strong style="color: red">Soft deleted</strong>')
        return mark_safe(html)

    created_id_deleted.short_description = "created"  # type:ignore[attr-defined]
    created_id_deleted.admin_order_field = "created_at"  # type:ignore[attr-defined]

    def location_link(self, obj):
        return format_html(
            '<strong><a href="{}">{}</a></strong><br>{}',
            reverse("admin:core_location_change", args=(obj.location.id,)),
            obj.location.name,
            obj.location.full_address,
        )

    location_link.short_description = "Location"  # type:ignore[attr-defined]
    location_link.admin_order_field = "location__name"  # type:ignore[attr-defined]

    def reporter(self, obj):
        return format_html(
            '<strong><a href="{}">{}</a></strong><br>{}',
            reverse("admin:core_reporter_change", args=(obj.reported_by.id,)),
            obj.reported_by,
            escape(obj.reported_by.auth0_role_names or ""),
        )

    reporter.short_description = "Reporter"  # type:ignore[attr-defined]
    reporter.admin_order_field = "reported_by"  # type:ignore[attr-defined]

    def appointment_tag_and_scheduling(self, obj):
        raw_details = obj.full_appointment_details()
        if raw_details and (
            raw_details.startswith("http://") or raw_details.startswith("https://")
        ):
            details = format_html(
                '<a target="_blank" href="{}">{}</a>',
                raw_details,
                Truncator(raw_details).chars(75),
            )
        else:
            details = escape(raw_details or "")
        if not obj.appointment_details:
            # If this is from fallback on the location or provider, italicize it
            details = mark_safe("<i>{}</i>".format(details))

        return mark_safe("<b>{}</b><br>{}".format(obj.appointment_tag.name, details))

    appointment_tag_and_scheduling.admin_order_field = (  # type:ignore[attr-defined]
        "appointment_tag"
    )
    appointment_tag_and_scheduling.short_description = (  # type:ignore[attr-defined]
        "appointment info"
    )

    def has_delete_permission(self, request, obj=None):
        # Soft delete only
        return False

    def change_view(self, request, object_id, form_url="", extra_context=None):
        extra_context = extra_context or {}
        extra_context["show_save_and_add_another"] = False
        extra_context[
            "your_pending_claimed_reports"
        ] = request.user.claimed_reports.filter(
            is_pending_review=True, soft_deleted=False
        ).count()
        return super().change_view(
            request,
            object_id,
            form_url,
            extra_context=extra_context,
        )

    def response_change(self, request, obj):
        res = super().response_change(request, obj)
        if "_review_next" in request.POST:
            next_to_review = request.user.claimed_reports.filter(
                is_pending_review=True, soft_deleted=False
            ).first()
            if next_to_review:
                return HttpResponseRedirect(
                    "/admin/core/report/{}/change/".format(next_to_review.pk)
                )
        else:
            return res

    def save_formset(self, request, form, formset, change):
        instances = formset.save(commit=False)
        for obj in formset.deleted_objects:
            obj.delete()
        for instance in instances:
            instance.author = request.user
            instance.save()
        formset.save_m2m()

    def save_model(self, request, obj, form, change):
        if not change:
            is_wb_trainee = request.user.groups.filter(name="WB Trainee").exists()
            obj.is_pending_review = is_wb_trainee or obj.report_source != "ca"
        if obj.claimed_by and "claimed_by" in form.changed_data:
            obj.claimed_at = timezone.now()
        # If the user toggled it to is_pending_review=False, record note
        marked_as_reviewed = (
            "is_pending_review" in form.changed_data and not obj.is_pending_review
        )
        super().save_model(request, obj, form, change)
        if marked_as_reviewed:
            note = obj.review_notes.create(author=request.user)
            note.tags.add(ReportReviewTag.objects.get(tag="Approved"))

    def state(self, obj):
        return obj.location.state.abbreviation

    def get_queryset(self, request):
        return (
            super()
            .get_queryset(request)
            .select_related(
                "location__provider",
                "location__state",
                "location__county",
                "reported_by",
                "appointment_tag",
            )
            .prefetch_related("availability_tags")
        )

    def lookup_allowed(self, lookup, value):
        return True

    def county_summary(self, obj):
        return mark_safe(
            render_to_string(
                "admin/_county_summary.html",
                {
                    "county": obj.location.county,
                },
            )
        )

    def reporter_qa_summary(self, obj):
        return reporter_qa_summary(obj.reported_by)

    reporter_qa_summary.short_description = "QA summary"  # type:ignore[attr-defined]

    def location_reports_history(self, obj):
        return reports_history(obj.location)

    location_reports_history.short_description = (  # type:ignore[attr-defined]
        "Location history"
    )


@admin.register(ReportReviewTag)
class ReportReviewTagAdmin(admin.ModelAdmin):
    search_fields = ("tag",)


@admin.register(ReportReviewNote)
class ReportReviewNoteAdmin(admin.ModelAdmin):
    list_display_links = None
    list_display = (
        "created_at",
        "author",
        "report_summary",
        "note_tags",
        "note",
    )
    readonly_fields = ("created_at", "author", "tags")
    ordering = ("-created_at",)

    def get_actions(self, request):
        return []

    def queryset(self, request, queryset):
        return queryset.select_related("report__reported_by", "report__location")

    def report_summary(self, obj):
        return mark_safe(
            '<strong>Report <a href="/admin/core/report/{}/change/">{}</a></strong><br>by {}<br>on {}'.format(
                obj.report_id,
                obj.report.public_id,
                escape(obj.report.reported_by),
                dateformat.format(
                    timezone.localtime(obj.report.created_at), "jS M Y g:i:s A e"
                ),
            )
            + '<br>On <a href="/admin/core/location/{}/change/">{}</a>'.format(
                obj.report.location_id, escape(obj.report.location.name)
            )
        )

    def note_tags(self, obj):
        return ", ".join([t.tag for t in obj.tags.all()])

    def has_add_permission(self, request):
        return False

    def has_change_permission(self, request, obj=None):
        return False


@admin.register(EvaReport)
class EvaReportAdmin(admin.ModelAdmin):
    list_display = (
        "location",
        "name_from_import",
        "has_vaccines",
        "hung_up",
        "valid_at",
    )
    raw_id_fields = ("location",)
    list_filter = ("valid_at", "has_vaccines")
    readonly_fields = ("airtable_id",)
    actions = [export_as_csv_action()]


@admin.register(CallRequestReason)
class CallRequestReasonAdmin(admin.ModelAdmin):
    list_display = ("short_reason", "long_reason")
    actions = [export_as_csv_action()]


def clear_claims(modeladmin, request, queryset):
    updated = queryset.exclude(claimed_by=None).update(
        claimed_by=None, claimed_until=None
    )
    messages.success(
        request,
        "Cleared claims for {} call request{}".format(
            updated, "s" if updated != 1 else ""
        ),
    )


class CallRequestQueueStatus(admin.SimpleListFilter):
    title = "Queue status"
    parameter_name = "status"

    def lookups(self, request, model_admin):
        return (
            (None, "In queue ready to be assigned"),
            ("claimed", "Currently assigned"),
            ("scheduled", "Scheduled for future"),
            ("completed", "Completed"),
            ("all", "All"),
        )

    def choices(self, cl):
        for lookup, title in self.lookup_choices:
            yield {
                "selected": self.value() == lookup,
                "query_string": cl.get_query_string(
                    {
                        self.parameter_name: lookup,
                    },
                    [],
                ),
                "display": title,
            }

    def queryset(self, request, queryset):
        now = timezone.now()
        if self.value() is None:
            return queryset.filter(
                Q(vesting_at__lte=now)
                & Q(completed=False)
                & (Q(claimed_until__isnull=True) | Q(claimed_until__lte=now))
            ).exclude(
                Q(location__phone_number__isnull=True) | Q(location__phone_number="")
            )
        elif self.value() == "claimed":
            return queryset.filter(claimed_until__gt=now, completed=False)
        elif self.value() == "scheduled":
            return queryset.filter(vesting_at__gt=now, completed=False)
        elif self.value() == "completed":
            return queryset.filter(completed=True)
        elif self.value() == "all":
            return queryset


def make_call_request_bump_action(top_or_bottom):
    def modify_call_request_order(modeladmin, request, queryset):
        if top_or_bottom == "top":
            priority = CallRequest.objects.all().aggregate(m=Max("priority"))["m"] + 1
        elif top_or_bottom == "bottom":
            priority = CallRequest.objects.all().aggregate(m=Min("priority"))["m"] - 1
        else:
            assert False, "Must be 'top' or 'bottom'"
        num_affected = queryset.update(priority=priority)
        messages.success(
            request,
            "Updated priority within group on {}".format(num_affected),
        )

    modify_call_request_order.short_description = (
        "Bump to {} of their priority group".format(top_or_bottom)
    )
    modify_call_request_order.__name__ = "bump_to_{}".format(top_or_bottom)
    return modify_call_request_order


def make_call_request_move_to_priority_group(priority_group):
    group_id, group_name = priority_group

    def modify_group_action(modeladmin, request, queryset):
        num_affected = queryset.update(priority_group=group_id)
        messages.success(
            request,
            "Moved {} items to group {}".format(num_affected, group_name),
        )

    modify_group_action.short_description = "Move to priority group {}".format(
        group_name
    )
    modify_group_action.__name__ = "move_to_group_{}".format(group_id)
    return modify_group_action


@admin.register(CallRequest)
class CallRequestAdmin(DynamicListDisplayMixin, admin.ModelAdmin):
    add_form_template = "admin/add_call_request.html"
    change_form_template = "admin/change_call_request.html"
    search_fields = (
        "location__name",
        "location__full_address",
        "location__public_id",
        "location__phone_number",
    )
    list_display = (
        "summary",
        "state",
        "priority_group",
        "queue_status",
        "call_request_reason",
        "completed_at",
    )
    list_filter = (
        CallRequestQueueStatus,
        "priority_group",
        "call_request_reason",
    )
    actions = [
        clear_claims,
        export_as_csv_action(),
        make_call_request_bump_action("top"),
        make_call_request_bump_action("bottom"),
    ] + [
        make_call_request_move_to_priority_group(priority_group)
        for priority_group in CallRequest.PriorityGroup.choices
    ]
    raw_id_fields = ("location", "claimed_by", "tip_report")
    readonly_fields = ("priority", "created_at")

    def summary(self, obj):
        bits = [escape(obj.location.name)]
        if not obj.location.phone_number:
            bits.append('<span style="color: red">Has no phone number</span>')
        now = timezone.now()
        if obj.claimed_by_id and obj.claimed_until > now:
            bits.append(
                '<span style="color: green">Claim locked for another {:d} minutes</span>'.format(
                    int((obj.claimed_until - now).total_seconds() / 60)
                )
            )
        if obj.completed_at:
            if obj.completed_at.date() == timezone.now().date():
                format_string = "g:i A e"
            else:
                format_string = "jS M Y g:i A e"
            bits.append(
                '<span style="color: orange">Request completed at {}</span>'.format(
                    dateformat.format(
                        timezone.localtime(obj.completed_at), format_string
                    ),
                )
            )
        return mark_safe("<br>".join(bits))

    def state(self, obj):
        return obj.location.state.abbreviation

    def lookup_allowed(self, lookup, value):
        return True

    def queue_status(self, obj):
        now = timezone.now()
        if obj.completed:
            return "Completed"
        if obj.claimed_by_id and obj.claimed_until > now:
            return "Assigned to {} until {}".format(
                obj.claimed_by,
                dateformat.format(
                    timezone.localtime(obj.claimed_until), "jS M Y g:i:s A e"
                ),
            )
        if obj.vesting_at > now:
            return mark_safe(
                "<em>Scheduled</em> for {}".format(
                    dateformat.format(
                        timezone.localtime(obj.vesting_at), "jS M Y g:i:s A e"
                    ),
                )
            )
        return "Available"

    def change_view(self, request, object_id, form_url="", extra_context=None):
        extra_context = extra_context or {}
        extra_context["redirect_from_create"] = False
        if request.GET.get("redirect_from_create"):
            extra_context["redirect_from_create"] = True
        return super().change_view(request, object_id, form_url, extra_context)

    def add_view(self, request, form_url="", extra_context=None):
        extra_context = extra_context or {}
        extra_context["existing_call_request"] = None
        if request.GET.get("location"):
            location = Location.objects.get(pk=request.GET["location"])
            extra_context["existing_call_request"] = location.call_requests.filter(
                completed=False
            ).first()
        return super().add_view(
            request,
            form_url,
            extra_context=extra_context,
        )


@admin.register(SourceLocationMatchHistory)
class SourceLocationMatchHistoryAdmin(admin.ModelAdmin):
    list_display = (
        "created_at",
        "source_location",
        "new_match_location",
        "reporter",
        "api_key",
    )
    actions = [export_as_csv_action()]
    raw_id_fields = (
        "api_key",
        "reporter",
        "source_location",
        "old_match_location",
        "new_match_location",
    )


@admin.register(Task)
class TaskAdmin(admin.ModelAdmin):
    search_fields = (
        "location__name",
        "location__full_address",
        "location__public_id",
        "location__phone_number",
    )
    list_display = (
        "task_type",
        "location",
        "other_location",
        "created_by",
        "created_at",
        "resolved_by",
        "resolved_at",
    )
    list_filter = ("task_type",)
    actions = [
        export_as_csv_action(),
    ]
    raw_id_fields = ("location", "other_location", "created_by", "resolved_by")


@admin.register(CompletedLocationMerge)
class CompletedLocationMergeAdmin(admin.ModelAdmin):
    search_fields = (
        "winner_location__name",
        "winner_location__full_address",
        "winner_location__public_id",
        "loser_location__name",
        "loser_location__full_address",
        "loser_location__public_id",
    )
    raw_id_fields = ("winner_location", "loser_location", "created_by", "task")


# NOT CURRENTLY USED
# See https://github.com/CAVaccineInventory/vial/issues/179#issuecomment-815353624
#
# @admin.register(PublishedReport)
# class PublishedReportAdmin(admin.ModelAdmin):
#     list_display = (
#         "location",
#         "appointment_tag",
#         "reported_by",
#         "valid_at",
#         "created_at",
#     )
#     raw_id_fields = (
#         "location",
#         "reported_by",
#         "reports",
#         "eva_reports",
#     )
#     actions = [export_as_csv_action()]


class RevisionAdmin(admin.ModelAdmin):
    list_display = ("id", "date_created", "user", "comment")
    list_display_links = ("date_created",)
    list_select_related = ("user",)
    date_hierarchy = "date_created"
    ordering = ("-date_created",)
    list_filter = ("user", "comment")
    search_fields = ("user", "comment")
    raw_id_fields = ("user",)


admin.site.register(Revision, RevisionAdmin)


class VersionAdmin(admin.ModelAdmin):
    def comment(self, obj):
        return obj.revision.comment

    list_display = ("object_repr", "comment", "object_id", "content_type", "format")
    list_display_links = ("object_repr", "object_id")
    list_filter = ("content_type", "format")
    list_select_related = ("revision", "content_type")
    search_fields = ("object_repr", "serialized_data")
    raw_id_fields = ("revision",)


admin.site.register(Version, VersionAdmin)


def reporter_qa_summary(reporter):
    reports = reporter.reports.exclude(soft_deleted=True)
    return mark_safe(
        render_to_string(
            "admin/_reporter_qa_summary.html",
            {
                "reporter": reporter,
                "recent_reports": reports.select_related("location")
                .prefetch_related("availability_tags")
                .order_by("-created_at")[:20],
                "recent_report_datetimes": [
                    d.isoformat()
                    for d in reports.values_list("created_at", flat=True)[:100]
                ],
                "report_count": reports.count(),
            },
        )
    )


def reports_history(location):
    reports = location.reports.exclude(soft_deleted=True)
    return mark_safe(
        render_to_string(
            "admin/_reports_history.html",
            {
                "location_id": location.pk,
                "reports_datetimes": [
                    d.isoformat() for d in reports.values_list("created_at", flat=True)
                ],
                "reports": reports.select_related("reported_by")
                .prefetch_related("availability_tags")
                .order_by("-created_at"),
            },
        )
    )


class LogEntryAdmin(admin.ModelAdmin):
    # Derived from https://github.com/radwon/django-admin-logs
    # MIT licensed
    fields = (
        "action_time",
        "user",
        "content_type",
        "object_id",
        "object_repr",
        "action_flag",
        "change_message",
    )
    list_display = (
        "action_time",
        "user",
        "action_message",
        "content_type",
        "object_link",
    )
    list_filter = (
        "action_time",
        ("user", admin.RelatedOnlyFieldListFilter),
        "action_flag",
        "content_type",
    )
    search_fields = (
        "object_repr",
        "change_message",
    )

    def object_link(self, obj):
        admin_url = None if obj.is_deletion() else obj.get_admin_url()
        if admin_url:
            return mark_safe(
                '<a href="{}">{}</a>'.format(escape(admin_url), escape(obj.object_repr))
            )
        else:
            return obj.object_repr

    object_link.short_description = "object"  # type:ignore[attr-defined]

    def action_message(self, obj):
        change_message = obj.get_change_message()
        # If there is no change message then use the action flag label
        if not change_message:
            change_message = "{}.".format(obj.get_action_flag_display())
        return change_message

    action_message.short_description = "action"  # type:ignore[attr-defined]

    def get_queryset(self, request):
        return super().get_queryset(request).prefetch_related("content_type")

    def has_add_permission(self, request):
        return False

    def has_change_permission(self, request, obj=None):
        return False

    def has_delete_permission(self, request, obj=None):
        return False

    # Prevent changes to log entries creating their own log entries!
    def log_addition(self, request, object, message):
        pass

    def log_change(self, request, object, message):
        pass

    def log_deletion(self, request, object, object_repr):
        pass


admin.site.register(LogEntry, LogEntryAdmin)<|MERGE_RESOLUTION|>--- conflicted
+++ resolved
@@ -717,16 +717,13 @@
         "accepts_appointments",
         "accepts_walkins",
         "public_notes",
-<<<<<<< HEAD
         "claimed_at",
-=======
         "appointments_walkins_provenance_source_location",
         "vaccines_offered_provenance_report",
         "vaccines_offered_provenance_source_location",
         "appointments_walkins_provenance_report",
         "appointments_walkins_last_updated_at",
         "vaccines_offered_last_updated_at",
->>>>>>> 0359ec1b
     )
 
     def claim_locations(self, request, queryset):
