--- conflicted
+++ resolved
@@ -87,11 +87,7 @@
     "django.contrib.staticfiles",
     "django.contrib.admindocs",
     "django_migration_linter",
-<<<<<<< HEAD
-=======
     "django_sql_dashboard",
-    "debug_toolbar",
->>>>>>> 50db8e5d
     "social_django",
     "corsheaders",
     "auth0login",
