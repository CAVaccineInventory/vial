{% extends "admin/base_site.html" %}

{% block extrahead %}{% if is_staging %}
<link rel="icon" href="/favicon-staging.ico">
{% endif %}{% endblock %}

{% block extrastyle %}
<style type="text/css">
/* Hide scary red soft-deleted and pending-review icons
   https://github.com/CAVaccineInventory/vial/issues/144
*/
td.field-soft_deleted img[src$="icon-no.svg"],
td.field-is_pending_review img[src$="icon-no.svg"] {
    opacity: 0;
}
/* Wrapping for diff views
   https://github.com/CAVaccineInventory/vial/issues/147
*/
pre.highlight {
    white-space: pre-wrap;
}
/* No text wrapping in reports table
   https://github.com/CAVaccineInventory/vial/issues/239
*/
body.app-core.model-report #result_list .nowrap {
    white-space: normal;
}
textarea#id_full_address {
    height: 6em;
}
.primary-button {
    background: #79aec8;
    padding: 10px 15px;
    border: none;
    border-radius: 4px;
    color: #fff;
    cursor: pointer;
    height: 35px;
    line-height: 15px;
    margin: 0;
    vertical-align: middle;
    font-family: "Roboto", "Lucida Grande", Verdana, Arial, sans-serif;
    font-weight: normal;
    font-size: 13px;
}
.primary-button:hover {
    background: #609ab6;
}
.primary-button:focus {
    background: #609ab6;
}
#report_form > div > fieldset:first-of-type {
    display: grid;
    grid-template-columns: 1fr 1fr;
}

<<<<<<< HEAD
.pending-review, .soft-deleted {
  background-color: red; 
  color: white; 
  padding: 0.5em
}

.claimed-by {
  color: white; 
  padding: 0.5em
}

.claimed-by.user {
  background-color: red;
}

.claimed-by.current-user {
  background-color: green;
}

input#approve-location-button {
  background-color: green; 
  margin-right: 5px;

}

input#approve-location-button:hover {
  background-color: limegreen;
  transition: background-color 0.15s ease;
}

div.qa-buttons-container {
  margin-bottom: 30px;
=======
#location_form label[for="id_phone_number"] {
    font-weight: bold;
}

#location_form label[for="id_full_address"] {
    font-weight: bold;
}

#location_form label[for="id_county"] {
    font-weight: bold;
>>>>>>> ec0a61d6
}
</style>
{{ block.super }}
{% endblock %}

{% block branding %}
<h1 id="site-name"><a href="{% url 'admin:index' %}">{{ site_header|default:_('Django administration') }}</a></h1>
{% if is_staging %}
    <div style="padding: 0 15px 5px 15px; background-color: red; color: white;">
        <strong>Warning</strong>
        <p>This site is <a href="https://github.com/CAVaccineInventory/vial" style="text-decoration: underline">a staging environment</a>. Any edits you make here will not be permanently saved!</p>
    </div>
{% endif %}
{% endblock %}

{% block footer %}
<div id="footer"></div>
<script>
function resizeTable() {
  /* So Windows mouse users can see the horizontal scrollbar
     https://github.com/CAVaccineInventory/vial/issues/363 */
  if (window.matchMedia('screen and (min-width: 800px)').matches) {
    let container = document.querySelector("#changelist-form .results");
    let paginator = document.querySelector("p.paginator");
    if (!container || !paginator) {
        return;
    }
    let height =
        window.innerHeight -
        container.getBoundingClientRect().top -
        paginator.getBoundingClientRect().height -
        10;
    container.style.overflowY = "auto";
    container.style.height = height + "px";
  }
}

function addConcordanceEditors() {
  /* Add edit location concordances widgets */
  jQuery(".edit-concordances").each(function () {
    var publicId = this.dataset.publicId;
    var authorities = JSON.parse(this.dataset.authorities);
    var container = $(this);
    // Add remove buttons to any data-idref elements
    $(this)
      .find("[data-idref]")
      .each(function () {
        var parent = this;
        var button = $("<button>Remove</button>");
        button.css({ marginLeft: "10px" });
        var idref = this.dataset.idref;
        button.appendTo(this);
        var update = {};
        update[publicId] = { remove: [idref] };
        button.on("click", (ev) => {
          ev.preventDefault();
          fetch("/api/updateLocationConcordances", {
            method: "POST",
            headers: {
              "Content-Type": "application/json",
            },
            body: JSON.stringify({
              update: update,
            }),
            credentials: "include",
          })
            .then((r) => r.json())
            .then((d) => {
              if (d.updated) {
                $(parent).remove();
              } else if (d.error) {
                alert(d.error);
              }
            });
        });
      });
    // And a form for adding a new one
    container.append("<h3>Add a new external identifier</h3>");
    var select = $("<select>");
    authorities.forEach((authority) => {
      select.append(`<option value="${authority}">${authority}</option>`);
    });
    container.append(select);
    var inputValue = $("<input type='text'>");
    inputValue.on('keypress', (ev) => {
      // Don't submit form on 'enter' in that input
      if (ev.which == 13) {
        ev.preventDefault();
      }
    });
    container.append(inputValue);
    var addButton = $("<button>Add</button>");
    container.append(addButton);
    addButton.on("click", (ev) => {
      ev.preventDefault();
      var authority = select.val();
      var value = $.trim(inputValue.val());
      if (!value) {
        alert("Value is required");
        return;
      }
      var idref = authority + ":" + value;
      var update = {};
      update[publicId] = { add: [idref] };
      fetch("/api/updateLocationConcordances", {
        method: "POST",
        headers: {
          "Content-Type": "application/json",
        },
        body: JSON.stringify({
          update: update,
        }),
        credentials: "include",
      })
        .then((r) => r.json())
        .then((d) => {
          if (d.updated) {
            // Add it to the list - no remove button yet
            var p = $("<p></p>");
            p.text(idref);
            container.find(".existing-concordances").append(p);
          } else if (d.error) {
            alert(d.error);
          }
        });
    });
  });
}

function addCopyToClipboard() {
  $(".copy-to-clipboard").each((i, el) => {
    var container = $(el);
    var copyText = container.text();
    var button = $("<button>Copy to clipboard</button>");
    button.css({ marginLeft: "10px" });
    button.on("click", (ev) => {
      ev.preventDefault();
      var input = $('<input type="text">');
      input.appendTo(container);
      input.css({opacity: 0});
      input.val(copyText);
      input[0].select();
      document.execCommand("copy");
      input.remove();
      button.html("Copied!");
      setTimeout(() => {
        button.html("Copy to clipboard");
      }, 1500);
    });
    container.append(button);
  });
}

function checkboxEditorForVaccinesOffered() {
  var ta = document.getElementById('id_vaccines_offered');
  if (!ta) {
    return;
  }
  ta.rows = 1;
  ta.readOnly = true;
  var div = document.createElement('div');
  div.innerHTML = `
  <div class="vaccines-offered-json-editor">
    <p><label style="float: none; display: inline">Pfizer <input data-array-value="Pfizer" type="checkbox"></label></p>
    <p><label style="float: none; display: inline">Moderna <input data-array-value="Moderna" type="checkbox"></label></p>
    <p><label style="float: none; display: inline">Johnson &amp; Johnson <input data-array-value="Johnson &amp; Johnson" type="checkbox"></label></p>
    <p><label style="float: none; display: inline">Other <input data-array-value="Other" type="checkbox"></label></p>
  </div>
  `;
  function recalculateVaccinesOffered() {
    var newArray = [];
    Array.from(div.querySelectorAll('input')).forEach(el => {
      if (el.checked && el.dataset.arrayValue) {
        newArray.push(el.dataset.arrayValue);
      }
      ta.value = JSON.stringify(newArray.length ? newArray : null);
    });
  }
  div.querySelectorAll('input').forEach(el => {
    el.addEventListener('change', recalculateVaccinesOffered);
  });
  ta.parentNode.appendChild(div);
  /* On page load, populate based on data in there already */
  var current = JSON.parse(ta.value);
  if (current) {
    div.querySelectorAll('input').forEach(el => {
      el.checked = current.includes(el.dataset.arrayValue);
    });
  }
}

window.addEventListener("load", () => {
    let changelistFilter = jQuery('#changelist-filter');
    let x = jQuery('<a href="#">X</a>');
    x.css({
        display: "inline",
        position: "absolute",
        right: '25px',
        color: 'white'
    });
    x.click(() => {
        changelistFilter.remove();
        return false;
    });
    changelistFilter.find("h2").append(x);

    resizeTable();

    addConcordanceEditors();

    addCopyToClipboard();

    onLoadAddMap();

    checkboxEditorForVaccinesOffered();
});

var LEAFLET_CSS = "https://unpkg.com/leaflet@1.7.1/dist/leaflet.css";
var LEAFLET_JS = "https://unpkg.com/leaflet@1.7.1/dist/leaflet.js";
var TILE_LAYER = "https://{s}.tile.openstreetmap.org/{z}/{x}/{y}.png";
var TILE_LAYER_OPTIONS = {
  maxZoom: 19,
  detectRetina: true,
  attribution:
    '&copy; <a href="https://www.openstreetmap.org/copyright">OpenStreetMap</a> contributors',
};

function onLoadAddMap() {
  var inputLatitude = document.querySelector("input[name=latitude]");
  var inputLongitude = document.querySelector("input[name=longitude]");

  function configureMap(input) {
    var container = document.createElement("div");
    container.style.border = "1px solid #666";
    container.style.padding = "5px";
    container.style.marginTop = "1em";
    // First add the search box
    var searchDiv = document.createElement("div");
    searchDiv.style.textAlign = "center";
    var search = document.createElement("input");
    search.setAttribute("type", "search");
    search.style.marginRight = "5px";
    search.addEventListener("keypress", (ev) => {
      // Click button on 'enter' in that input
      if (ev.which == 13) {
        ev.preventDefault();
        button.click();
      }
    });
    searchDiv.appendChild(search);
    var button = document.createElement("button");
    button.innerHTML = "Search map";
    button.addEventListener("click", (ev) => {
      ev.preventDefault();
      var q = search.value;
      fetch(
        `https://nominatim.openstreetmap.org/search.php?q=${encodeURIComponent(
          q
        )}&format=geocodejson`
      )
        .then((r) => r.json())
        .then((d) => {
          var feature = d.features[0];
          var latitude = feature.geometry.coordinates[1];
          var longitude = feature.geometry.coordinates[0];
          info.innerText = feature.properties.geocoding.label;
          inputLatitude.value = latitude;
          inputLongitude.value = longitude;
          map.panTo([latitude, longitude], 16);
          marker.setLatLng([latitude, longitude]);
          setGoogleMapsLink(latitude, longitude);
        });
    });
    function setGoogleMapsLink(latitude, longitude) {
      var href = `https://www.google.com/maps/search/?api=1&query=${latitude},${longitude}`;
      googleMaps.href = href;
      googleMaps.style.visibility = "visible";
    }
    function onLatitudeLongitudeChanged() {
      var latitude = inputLatitude.value;
      var longitude = inputLongitude.value;
      if (latitude && longitude) {
        setGoogleMapsLink(latitude, longitude);
        map.panTo([latitude, longitude]);
        marker.setLatLng([latitude, longitude]);
      } else {
        googleMaps.style.visibility = "hidden";
      }
    }
    inputLongitude.addEventListener("change", onLatitudeLongitudeChanged);
    inputLatitude.addEventListener("change", onLatitudeLongitudeChanged);
    searchDiv.appendChild(button);
    var googleMaps = document.createElement("a");
    googleMaps.href = "https://www.google.com/maps/search/";
    googleMaps.innerHTML = "On Google Maps";
    googleMaps.target = "_blank";
    googleMaps.style.visibility = "hidden";
    googleMaps.style.paddingLeft = "5px";
    searchDiv.append(googleMaps);
    var info = document.createElement("p");
    info.style.fontSize = "0.8em";
    info.innerHTML = "&nbsp;";
    searchDiv.appendChild(info);
    container.appendChild(searchDiv);
    inputLongitude.parentElement.appendChild(container);
    // Now the map
    let mapDiv = document.createElement("div");
    mapDiv.style.marginTop = "1em";
    mapDiv.style.height = "400px";
    container.appendChild(mapDiv);
    let tiles = L.tileLayer(TILE_LAYER, TILE_LAYER_OPTIONS);
    let center = L.latLng(39.0575452, -98.5379642);
    let zoom = 4;
    if (inputLatitude.value != "" && inputLongitude.value != "") {
      center = L.latLng(inputLatitude.value, inputLongitude.value);
      zoom = 16;
    }
    var marker = new L.marker(center, { draggable: true, autoPan: true });
    marker.on("dragend", function () {
      var position = marker.getLatLng();
      var newLatitude = position.lat.toFixed(5);
      var newLongitude = position.lng.toFixed(5);
      inputLatitude.value = newLatitude;
      inputLongitude.value = newLongitude;
      setGoogleMapsLink(newLatitude, newLongitude);
      info.innerHTML = "&nbsp;";
      fetch(
        `https://nominatim.openstreetmap.org/reverse.php?lat=${newLatitude}&lon=${newLongitude}&format=geocodejson`
      )
        .then((r) => r.json())
        .then((d) => {
          var feature = d.features[0];
          console.log(feature);
          info.innerText = feature.properties.geocoding.label;
        });
    });
    let map = L.map(mapDiv, {
      center: center,
      zoom: zoom,
      layers: [tiles],
    });
    map.addLayer(marker);
    onLatitudeLongitudeChanged();
  }

  /* Load modules and CSS */
  let loadDependencies = (callback) => {
    let loaded = [];
    function hasLoaded() {
      loaded.push(this);
      if (loaded.length == 2) {
        callback();
      }
    }
    let stylesheet = document.createElement("link");
    stylesheet.setAttribute("rel", "stylesheet");
    stylesheet.setAttribute("href", LEAFLET_CSS);
    stylesheet.onload = hasLoaded;
    document.head.appendChild(stylesheet);
    var script = document.createElement("script");
    script.setAttribute("src", LEAFLET_JS);
    script.onload = hasLoaded;
    document.head.appendChild(script);
  };
  if (inputLatitude && inputLongitude) {
    loadDependencies(() => {
      configureMap(inputLongitude);
    });
  }
}

</script>
{% endblock %}<|MERGE_RESOLUTION|>--- conflicted
+++ resolved
@@ -54,40 +54,39 @@
     grid-template-columns: 1fr 1fr;
 }
 
-<<<<<<< HEAD
 .pending-review, .soft-deleted {
-  background-color: red; 
-  color: white; 
-  padding: 0.5em
+    background-color: red; 
+    color: white; 
+    padding: 0.5em
 }
 
 .claimed-by {
-  color: white; 
-  padding: 0.5em
+    color: white; 
+    padding: 0.5em
 }
 
 .claimed-by.user {
-  background-color: red;
+    background-color: red;
 }
 
 .claimed-by.current-user {
-  background-color: green;
+    background-color: green;
 }
 
 input#approve-location-button {
-  background-color: green; 
-  margin-right: 5px;
-
+    background-color: green; 
+    margin-right: 5px;
 }
 
 input#approve-location-button:hover {
-  background-color: limegreen;
-  transition: background-color 0.15s ease;
+    background-color: limegreen;
+    transition: background-color 0.15s ease;
 }
 
 div.qa-buttons-container {
-  margin-bottom: 30px;
-=======
+    margin-bottom: 30px;
+}
+
 #location_form label[for="id_phone_number"] {
     font-weight: bold;
 }
@@ -98,7 +97,6 @@
 
 #location_form label[for="id_county"] {
     font-weight: bold;
->>>>>>> ec0a61d6
 }
 </style>
 {{ block.super }}
